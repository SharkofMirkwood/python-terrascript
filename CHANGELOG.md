# Changelog
All notable changes to this project will be documented in this file.

## [Unreleased]
### Added
* Created ``terrascript.Terrascript.__iter__()`` method for iterating over resources, data sources, etc.  (issue #98).
* Provider `google-beta`
### Fixed
* Missing dev requirement Black added
* Re-introduced ``terrascript.Terrascript.update()`` method (issue #98).
* String interpolation of variable should now properly result in a var.name reference (issue #109)
* terrascript module should now pass pep8 validation and have no lint errors
* Tool for generating providers now outputs code (almost) compliant with black
### Changed
* All Python code is now automatically formatted using [Black](https://pypi.org/project/black/).
* Code for providers updated to conform with black
* Contributors are now sorted in alphabetical order
* Documentation link from readme now points toward develop build on readthedocs.io to avoid 404
<<<<<<< HEAD
* Documentation on variable usage updated to reflect changes in issue #109
=======
* Makefiles cleaned up, and help target contents now dynamically generated from comments
>>>>>>> 7f623759
* Requirements files are now sorted alphabetically and duplicate entries are removed
* Updated code for providers generated
### Deleted
* Python 3.5 no longer supported as the official support are dropped: https://devguide.python.org/#status-of-python-branches
### Deprecated
* Individual modules for each provider (Example: ``terrascript.aws.r``) are now deprecated in favour of
  single modules as added in release 0.8.0. 

## [0.8.0] - 2020-01-20
**This release requires Terraform 0.12 or later.**
### Added
* Almost complete rewrite to align it with Terraform 0.12 JSON syntax. 
* Providers, resources and data sources are now accessible through single modules instead of 
  individual modules for each provider.
* The module ``terrascript.providers`` contains **all** providers, e.g. ``terrascript.providers.google``.
* The module ``terrascript.resources`` contains **all** resource, e.g. ``terrascript.resources.aws_instance``.
* The module ``terrascript.datasources`` contains **all** resource, e.g. ``terrascript.datasources.alicloud_images``.
* [Oracle Cloud Infrastructure Provider](https://www.terraform.io/docs/providers/oci/index.html) (issue #63)

## [0.7.0] - Skipped

## [0.6.1] - 2019-08-17
### Added
* Locals resouce (pull #71)
* null provider resouces (pull #69)
* aws_rds_cluster_endpoint (pull #60)
* aws_kms_grant resource (pull #61)
* aws_config_configuration_aggregator resource (pull #61)
* Added many resources (pull #67)
### Updated
* Updated all terraform provider resources (pull #67)
* Updated DigitalOcean resources (pull #58)
### Fixed
* Added missing escape quote to the result json dump (pull #57)
* Remove temp directory after validation (pull #64)
### Removed
* Support for all Terraform versions prior to release 0.12.

## [0.6.0] - 2018-09-28
### Added
* vSphere data sources/resources (pull #52)
* Added new aws resources (pull #51)
* Update azurerm resource and the function `interpolated` (pull #53)
* Added support for update terrascript from another terrascript. Same behavior as dict().update (pull #37)
* Added new cloudflare resources and data (pull #54)
* Added tests for Terraform 0.11.8

## [0.5.1] - 2018-05-10
### Fixed
* Work-around for data/JSON bug  (issue #3).
* Fixed `provisioner` (issue #32)
### Added
* `Terrascript.add()` method (issue #33).
* Missing vSphere data sources and resources (issue #35).
### Removed
* Dropped support for Terraform < 0.10.6 (issue #38).

## [0.5.0] - 2018-Mar-18
### Fixed
* Problem when using resource in a loop (issue #26)
### Added
* Added `terrascript.Terrascript` class wich makes this release
  incompatible with earlier ones.
* Allow multiple providers (issue #22)

## [0.4.0] - 2017-11-21
### Added
* Added all other providers.

## [0.3.0] - 2017-11-17
### Added
* Added more providers (please report any bugs)
* Added note about how to create provider modules in README.

## [0.2.1] - 2017-08-02
### Fixed
* Added `MANIFEST.in` which I completely forgot.
* Allow data sources without any keyword arguments.
### Added
* Webserver Cluster example based on chapter 4 of "Terraform: Up and Running"

## [0.2.0] - 2017-07-26
### Added
* `google` provider.
* `azurerm` provider.
* `terraform` provider.
* `template` provider.
* `openstack` provider.
* `kubernetes` provider.
* `docker` provider.

## [0.1.0] - 2017-07-25
* First release.
* Supports only AWS provider.<|MERGE_RESOLUTION|>--- conflicted
+++ resolved
@@ -2,6 +2,7 @@
 All notable changes to this project will be documented in this file.
 
 ## [Unreleased]
+**This release requires Python 3.6 or later, and Terraform 0.12 or later.**
 ### Added
 * Created ``terrascript.Terrascript.__iter__()`` method for iterating over resources, data sources, etc.  (issue #98).
 * Provider `google-beta`
@@ -16,11 +17,7 @@
 * Code for providers updated to conform with black
 * Contributors are now sorted in alphabetical order
 * Documentation link from readme now points toward develop build on readthedocs.io to avoid 404
-<<<<<<< HEAD
 * Documentation on variable usage updated to reflect changes in issue #109
-=======
-* Makefiles cleaned up, and help target contents now dynamically generated from comments
->>>>>>> 7f623759
 * Requirements files are now sorted alphabetically and duplicate entries are removed
 * Updated code for providers generated
 ### Deleted
